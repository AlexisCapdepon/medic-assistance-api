--- conflicted
+++ resolved
@@ -39,11 +39,8 @@
     private _srv: ServerService | null;
     private _config: ConfigurationService | null;
     private _log: LogService | null;
-<<<<<<< HEAD
     private _tokens: TokenService | null;
-=======
     private _crypto: CryptoService | null;
->>>>>>> d7f16335
 
     /**
      * Creates a new services container.
@@ -56,11 +53,8 @@
         this._srv = null;
         this._config = null;
         this._log = null;
-<<<<<<< HEAD
         this._tokens = null;
-=======
         this._crypto = null;
->>>>>>> d7f16335
         this.env.load(); // Autoload environment
     }
 
@@ -120,20 +114,19 @@
         return this._log;
     }
 
-<<<<<<< HEAD
     public get tokens(): TokenService {
         if (!this._tokens) {
             this._tokens = new TokenService(this);
             this.log.info('Loaded tokens service', { type: 'service-container' });
         }
         return this._tokens;
-=======
+    }
+
     public get crypto(): CryptoService {
         if (!this._crypto) {
             this._crypto = new CryptoService(this);
             this.log.info('Loaded crypto service', { type: 'service-container' });
         }
         return this._crypto;
->>>>>>> d7f16335
     }
 }